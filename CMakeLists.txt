--- conflicted
+++ resolved
@@ -28,8 +28,6 @@
 
 set_property(CACHE THRUST_BACKEND PROPERTY STRINGS CUDA OMP CPP)
 
-<<<<<<< HEAD
-=======
 option(ASSIMP_FAST_BUILD "build ASSIMP just for tests" ON)
 if(ASSIMP_FAST_BUILD)
     option(ASSIMP_INSTALL FALSE)
@@ -41,7 +39,6 @@
     endforeach()
 endif()
 
->>>>>>> 5d25c9c8
 if(MSVC)
     set(MANIFOLD_FLAGS)
 else()
@@ -58,7 +55,6 @@
     # we cannot set THRUST_INC_DIR when building with CUDA, otherwise the
     # compiler will not use the system CUDA headers which causes incompatibility
     enable_language(CUDA)
-<<<<<<< HEAD
     find_package(CUDA  REQUIRED)
     # clear THRUST_INC_DIR, we use the one from nvcc
     set(THRUST_INC_DIR "")
@@ -67,21 +63,12 @@
     set(MANIFOLD_INCLUDE OpenMP::OpenMP_CXX)
     set(MANIFOLD_FLAGS ${MANIFOLD_FLAGS} -DTHRUST_DEVICE_SYSTEM=THRUST_DEVICE_SYSTEM_CUDA)
     set(MANIFOLD_NVCC_FLAGS ${MANIFOLD_NVCC_FLAGS} -fopenmp)
-=======
-    # clear THRUST_INC_DIR, we use the one from nvcc
-    set(THRUST_INC_DIR "")
->>>>>>> 5d25c9c8
 elseif (THRUST_BACKEND STREQUAL "OMP")
     find_package(OpenMP REQUIRED)
     set(MANIFOLD_INCLUDE OpenMP::OpenMP_CXX)
     set(MANIFOLD_FLAGS ${MANIFOLD_FLAGS} -DTHRUST_DEVICE_SYSTEM=THRUST_DEVICE_SYSTEM_OMP -fopenmp)
 elseif (THRUST_BACKEND STREQUAL "CPP")
     set(MANIFOLD_FLAGS ${MANIFOLD_FLAGS} -DTHRUST_DEVICE_SYSTEM=THRUST_DEVICE_SYSTEM_CPP)
-<<<<<<< HEAD
-else ()
-    message(FATAL_ERROR "Invalid value for THRUST_BACKEND: ${THRUST_BACKEND}. "
-    "Should be one of \"CUDA\", \"OMP\", \"CPP\"")
-=======
 elseif (THRUST_BACKEND STREQUAL "TBB")
     find_package(PkgConfig REQUIRED)
     pkg_check_modules(TBB REQUIRED tbb)
@@ -91,7 +78,6 @@
 else ()
     message(FATAL_ERROR "Invalid value for THRUST_BACKEND: ${THRUST_BACKEND}. "
     "Should be one of \"CUDA\", \"OMP\", \"CPP\" or \"TBB\"")
->>>>>>> 5d25c9c8
 endif()
 
 add_subdirectory(utilities)
