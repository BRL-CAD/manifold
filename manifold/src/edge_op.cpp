--- conflicted
+++ resolved
@@ -136,9 +136,9 @@
   VecDH<int> flaggedEdges(halfedge_.size());
   auto policy = autoPolicy(halfedge_.size());
   int numFlagged =
-<<<<<<< HEAD
-      thrust::copy_if(thrust::device, countAt(0), countAt(halfedge_.size() - 1),
-                      flaggedEdges.begin(), DuplicateEdge({halfedge.cptrD()})) -
+      copy_if<decltype(flaggedEdges.begin())>(
+          policy, countAt(0), countAt(halfedge_.size()), flaggedEdges.begin(),
+          DuplicateEdge({halfedge.cptrD()})) -
       flaggedEdges.begin();
   flaggedEdges.resize(numFlagged);
 
@@ -146,13 +146,8 @@
 
   flaggedEdges.resize(halfedge_.size());
   numFlagged =
-      thrust::copy_if(
-          thrust::device, countAt(0), countAt(halfedge_.size()),
-          flaggedEdges.begin(),
-=======
       copy_if<decltype(flaggedEdges.begin())>(
           policy, countAt(0), countAt(halfedge_.size()), flaggedEdges.begin(),
->>>>>>> cfae8694
           ShortEdge({halfedge_.cptrD(), vertPos_.cptrD(), precision_})) -
       flaggedEdges.begin();
   flaggedEdges.resize(numFlagged);
@@ -161,14 +156,8 @@
 
   flaggedEdges.resize(halfedge_.size());
   numFlagged =
-<<<<<<< HEAD
-      thrust::copy_if(
-          thrust::device, countAt(0), countAt(halfedge_.size()),
-          flaggedEdges.begin(),
-=======
       copy_if<decltype(flaggedEdges.begin())>(
           policy, countAt(0), countAt(halfedge_.size()), flaggedEdges.begin(),
->>>>>>> cfae8694
           FlagEdge({halfedge_.cptrD(), meshRelation_.triBary.cptrD()})) -
       flaggedEdges.begin();
   flaggedEdges.resize(numFlagged);
@@ -177,17 +166,10 @@
 
   flaggedEdges.resize(halfedge_.size());
   numFlagged =
-<<<<<<< HEAD
-      thrust::copy_if(thrust::device, countAt(0), countAt(halfedge_.size()),
-                      flaggedEdges.begin(),
-                      SwappableEdge({halfedge_.cptrD(), vertPos_.cptrD(),
-                                     faceNormal_.cptrD(), precision_})) -
-=======
       copy_if<decltype(flaggedEdges.begin())>(
           policy, countAt(0), countAt(halfedge_.size()), flaggedEdges.begin(),
           SwappableEdge({halfedge_.cptrD(), vertPos_.cptrD(),
                          faceNormal_.cptrD(), precision_})) -
->>>>>>> cfae8694
       flaggedEdges.begin();
   flaggedEdges.resize(numFlagged);
 
